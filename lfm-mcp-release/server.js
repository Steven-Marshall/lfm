--- conflicted
+++ resolved
@@ -10,2642 +10,7 @@
 const { createMcpServer } = require('./server-core.js');
 const { StdioServerTransport } = require('@modelcontextprotocol/sdk/server/stdio.js');
 
-<<<<<<< HEAD
-// Cross-platform imports
-const fs = require('fs');
-const path = require('path');
-
-// Simple function to execute lfm command
-async function executeLfmCommand(args) {
-  return new Promise((resolve, reject) => {
-    // Use the main lfm installation
-    const lfmPath = 'lfm';
-    const process = spawn(lfmPath, args, { cwd: __dirname });
-
-    let stdout = '';
-    let stderr = '';
-
-    process.stdout.on('data', (data) => {
-      stdout += data.toString();
-    });
-
-    process.stderr.on('data', (data) => {
-      stderr += data.toString();
-    });
-
-    process.on('close', (code) => {
-      if (code !== 0) {
-        reject(new Error(`Command failed with code ${code}: ${stderr}`));
-      } else {
-        // Return stdout only, ignore stderr (which may contain logging/warnings)
-        resolve(stdout);
-      }
-    });
-  });
-}
-
-// Parse JSON output from lfm CLI
-function parseJsonOutput(output) {
-  try {
-    // First try to parse the output as-is
-    return JSON.parse(output);
-  } catch (error) {
-    // If that fails, try to extract JSON from mixed output
-    // Find both array and object positions to extract whichever comes first
-
-    const arrayPos = output.indexOf('[');
-    const objectPos = output.indexOf('{');
-
-    // Determine which structure to try extracting first
-    const tryArrayFirst = arrayPos !== -1 && (objectPos === -1 || arrayPos < objectPos);
-
-    if (tryArrayFirst) {
-      // Try extracting array first
-      const arrayResult = extractArray(output, arrayPos);
-      if (arrayResult) return arrayResult;
-
-      // If array extraction failed, try object
-      if (objectPos !== -1) {
-        const objectResult = extractObject(output, objectPos);
-        if (objectResult) return objectResult;
-      }
-    } else if (objectPos !== -1) {
-      // Try extracting object first
-      const objectResult = extractObject(output, objectPos);
-      if (objectResult) return objectResult;
-
-      // If object extraction failed, try array
-      if (arrayPos !== -1) {
-        const arrayResult = extractArray(output, arrayPos);
-        if (arrayResult) return arrayResult;
-      }
-    }
-
-    throw new Error(`Failed to parse JSON output: ${error.message}`);
-  }
-
-  // Helper function to extract complete JSON array
-  function extractArray(output, startIndex) {
-    let bracketCount = 0;
-    let endIndex = -1;
-
-    for (let i = startIndex; i < output.length; i++) {
-      if (output[i] === '[') bracketCount++;
-      else if (output[i] === ']') {
-        bracketCount--;
-        if (bracketCount === 0) {
-          endIndex = i + 1;
-          break;
-        }
-      }
-    }
-
-    if (endIndex > startIndex) {
-      try {
-        const jsonStr = output.substring(startIndex, endIndex);
-        return JSON.parse(jsonStr);
-      } catch (error) {
-        return null;
-      }
-    }
-    return null;
-  }
-
-  // Helper function to extract complete JSON object
-  function extractObject(output, startIndex) {
-    let braceCount = 0;
-    let endIndex = -1;
-
-    for (let i = startIndex; i < output.length; i++) {
-      if (output[i] === '{') braceCount++;
-      else if (output[i] === '}') {
-        braceCount--;
-        if (braceCount === 0) {
-          endIndex = i + 1;
-          break;
-        }
-      }
-    }
-
-    if (endIndex > startIndex) {
-      try {
-        const jsonStr = output.substring(startIndex, endIndex);
-        return JSON.parse(jsonStr);
-      } catch (error) {
-        return null;
-      }
-    }
-    return null;
-  }
-}
-
-// Compact helper functions for MCP token optimization
-// These strip URLs and MBIDs that LLMs can't use, saving ~50% tokens
-function compactAlbum(album) {
-  return {
-    name: album.name,
-    playcount: album.playcount,
-    artist: album.artist?.name || album.artist,
-    rank: album['@attr']?.rank
-  };
-}
-
-function compactArtist(artist) {
-  return {
-    name: artist.name,
-    playcount: artist.playcount,
-    rank: artist['@attr']?.rank
-  };
-}
-
-function compactTrack(track) {
-  return {
-    name: track.name,
-    playcount: track.playcount,
-    artist: track.artist?.name || track.artist,
-    rank: track['@attr']?.rank
-  };
-}
-
-// Cross-platform guidelines loading
-const guidelinesPath = path.join(__dirname, 'lfm-guidelines.md');
-let guidelinesContent = null;
-let guidelinesProvided = false; // Track if guidelines have been shown this session
-
-// Load guidelines on startup with error handling
-try {
-  guidelinesContent = fs.readFileSync(guidelinesPath, 'utf8');
-  // Don't use console.log - it breaks MCP JSON communication
-} catch (error) {
-  // Don't use console.warn - it breaks MCP JSON communication
-  // Guidelines will gracefully fail with appropriate error message
-}
-
-// Extract brief guidelines for auto-provision
-function getBriefGuidelines() {
-  if (!guidelinesContent) return null;
-
-  return `📋 Last.fm Usage Guidelines (auto-loaded on first use):
-
-🗓️ **Temporal Parameters:**
-• Year mentions (2023, 2024, 2025) → use year="2025"
-• Relative time ("recently", "lately") → use period="1month"
-• "this week" → period="7day"
-
-🎵 **Discovery Workflows:**
-• New music: use filter=1 to exclude known artists
-• Check listening history with lfm_bulk_check before creating playlists
-• Use lfm_recommendations → filter → lfm_create_playlist
-
-💡 **Call lfm_guidelines for detailed guidance anytime**`;
-}
-
-// Extract specific section from guidelines
-function extractSection(content, section) {
-  if (!content) {
-    return 'Guidelines not available. Please ensure lfm-guidelines.md exists in the server directory.';
-  }
-
-  if (section === 'all') {
-    return content;
-  }
-
-  // Map simplified enum values to actual section headings
-  const sectionMap = {
-    'temporal': 'Temporal Parameter Selection',
-    'workflows': 'Discovery Workflows',
-    'patterns': 'Common Parameter Patterns',
-    'troubleshooting': 'Troubleshooting',
-    'practices': 'Best Practices'
-  };
-
-  const actualSection = sectionMap[section] || section;
-
-  // Extract specific section by heading
-  const sectionRegex = new RegExp(`## ${actualSection}[\\s\\S]*?(?=## |$)`, 'i');
-  const match = content.match(sectionRegex);
-
-  if (match) {
-    return match[0];
-  }
-
-  // If section not found, return available sections
-  const headings = content.match(/## ([^\n]+)/g) || [];
-  const availableSections = headings.map(h => h.replace('## ', '')).join(', ');
-
-  return `Section "${section}" not found. Available sections: ${availableSections}`;
-}
-
-// Wrap tool response with auto-guidelines on first use
-function wrapWithAutoGuidelines(toolResponse) {
-  if (guidelinesProvided) {
-    return toolResponse; // Guidelines already shown this session
-  }
-
-  const briefGuidelines = getBriefGuidelines();
-  if (!briefGuidelines) {
-    return toolResponse; // No guidelines available
-  }
-
-  guidelinesProvided = true; // Mark as provided
-
-  // Prepend guidelines to the tool response
-  const originalContent = toolResponse.content || [];
-  return {
-    ...toolResponse,
-    content: [
-      {
-        type: 'text',
-        text: briefGuidelines
-      },
-      {
-        type: 'text',
-        text: '---'
-      },
-      ...originalContent
-    ]
-  };
-}
-
-// Session state tracking (persists for duration of server process)
-//
-// IMPORTANT: This state is per-process and only works for STATEFUL transports:
-// ✅ Stdio (Claude Desktop/Code) - One long-lived Node.js process per session
-// ✅ SSE (HTTP transport) - One long-lived process with persistent connections
-// ❌ MCPO/OpenAPI - May spawn new process per request (stateless REST)
-//
-// For MCPO, consider disabling lfm_init tool or implementing shared state (Redis/file)
-const sessionState = {
-  initialized: false
-};
-
-// Create MCP server
-const server = new Server(
-  {
-    name: 'lfm-mcp',
-    version: '0.3.0',
-  },
-  {
-    capabilities: {
-      tools: {},
-    },
-  }
-);
-
-// Add the tracks tool
-server.setRequestHandler(ListToolsRequestSchema, async () => {
-  return {
-    tools: [
-      {
-        name: 'lfm_tracks',
-        description: `Get top tracks from Last.fm (information only, use lfm_toptracks for playlists).
-
-TEMPORAL PARAMETER SELECTION:
-- User mentions YEAR (2023, 2024, 2025) → USE year:"2025" NOT period
-- User says "recently"/"lately" → period:"1month"
-- User says "this week" → period:"7day"
-- User says "overall"/"all time" → period:"overall"
-- User says "since June" → from:"2025-06-01"
-- User says "January to March" → from:"2025-01-01", to:"2025-03-31"`,
-        inputSchema: {
-          type: 'object',
-          properties: {
-            limit: {
-              type: 'number',
-              description: 'Number of tracks to return (1-1000)',
-              default: 20
-            },
-            period: {
-              type: 'string',
-              description: 'Time period',
-              enum: ['overall', '7day', '1month', '3month', '6month', '12month'],
-              default: 'overall'
-            },
-            from: {
-              type: 'string',
-              description: 'Start date (YYYY-MM-DD or YYYY)'
-            },
-            to: {
-              type: 'string',
-              description: 'End date (YYYY-MM-DD or YYYY)'
-            },
-            year: {
-              type: 'string',
-              description: 'Specific year (YYYY) - shortcut for entire year'
-            }
-          }
-        }
-      },
-      {
-        name: 'lfm_artists',
-        description: `Get top artists from Last.fm.
-
-TEMPORAL PARAMETER SELECTION:
-- User mentions YEAR (2023, 2024, 2025) → USE year:"2025" NOT period
-- User says "recently"/"lately" → period:"1month"
-- User says "this week" → period:"7day"
-- User says "overall"/"all time" → period:"overall"
-- User says "since June" → from:"2025-06-01"
-- User says "January to March" → from:"2025-01-01", to:"2025-03-31"`,
-        inputSchema: {
-          type: 'object',
-          properties: {
-            limit: {
-              type: 'number',
-              description: 'Number of artists to return (1-1000)',
-              default: 20
-            },
-            period: {
-              type: 'string',
-              description: 'Time period',
-              enum: ['overall', '7day', '1month', '3month', '6month', '12month'],
-              default: 'overall'
-            },
-            from: {
-              type: 'string',
-              description: 'Start date (YYYY-MM-DD or YYYY)'
-            },
-            to: {
-              type: 'string',
-              description: 'End date (YYYY-MM-DD or YYYY)'
-            },
-            year: {
-              type: 'string',
-              description: 'Specific year (YYYY) - shortcut for entire year'
-            }
-          }
-        }
-      },
-      {
-        name: 'lfm_albums',
-        description: `Get top albums from Last.fm.
-
-TEMPORAL PARAMETER SELECTION:
-- User mentions YEAR (2023, 2024, 2025) → USE year:"2025" NOT period
-- User says "recently"/"lately" → period:"1month"
-- User says "this week" → period:"7day"
-- User says "overall"/"all time" → period:"overall"
-- User says "since June" → from:"2025-06-01"
-- User says "January to March" → from:"2025-01-01", to:"2025-03-31"`,
-        inputSchema: {
-          type: 'object',
-          properties: {
-            limit: {
-              type: 'number',
-              description: 'Number of albums to return (1-1000)',
-              default: 20
-            },
-            period: {
-              type: 'string',
-              description: 'Time period',
-              enum: ['overall', '7day', '1month', '3month', '6month', '12month'],
-              default: 'overall'
-            },
-            from: {
-              type: 'string',
-              description: 'Start date (YYYY-MM-DD or YYYY)'
-            },
-            to: {
-              type: 'string',
-              description: 'End date (YYYY-MM-DD or YYYY)'
-            },
-            year: {
-              type: 'string',
-              description: 'Specific year (YYYY) - shortcut for entire year'
-            }
-          }
-        }
-      },
-      {
-        name: 'lfm_recent_tracks',
-        description: 'Get recently played tracks in chronological order (most recent first). Perfect for detecting listening patterns and checking what the user has been playing.',
-        inputSchema: {
-          type: 'object',
-          properties: {
-            limit: {
-              type: 'number',
-              description: 'Number of recent tracks to return (1-200)',
-              default: 20,
-              minimum: 1,
-              maximum: 200
-            },
-            hours: {
-              type: 'number',
-              description: 'Number of hours to look back (default: 7 days = 168 hours)',
-              minimum: 1
-            }
-          }
-        }
-      },
-      // DISABLED: Spotify's /browse/new-releases API is broken (returns months-old albums)
-      // See: https://community.spotify.com/t5/Spotify-for-Developers/Web-API-Get-New-Releases-API-Returning-Old-Items/m-p/6069709
-      // Keeping code structure for future alternative implementation (AOTY, Discogs, etc.)
-      /*
-      {
-        name: 'lfm_new_releases',
-        description: 'Get new album releases from Spotify (requires Spotify configuration)',
-        inputSchema: {
-          type: 'object',
-          properties: {
-            limit: {
-              type: 'number',
-              description: 'Number of new releases to return (1-50)',
-              default: 50,
-              minimum: 1,
-              maximum: 50
-            }
-          }
-        }
-      },
-      */
-      {
-        name: 'lfm_recommendations',
-        description: 'Get music recommendations based on listening history',
-        inputSchema: {
-          type: 'object',
-          properties: {
-            totalTracks: {
-              type: 'number',
-              description: 'Total number of tracks for the playlist (cannot be used with totalArtists)',
-              minimum: 1,
-              maximum: 100
-            },
-            totalArtists: {
-              type: 'number',
-              description: 'Total number of artists to include (cannot be used with totalTracks)',
-              minimum: 1,
-              maximum: 50,
-              default: 20
-            },
-            filter: {
-              type: 'number',
-              description: 'Minimum play count filter (exclude artists with >= this many plays)',
-              default: 0
-            },
-            tracksPerArtist: {
-              type: 'number',
-              description: 'Maximum tracks per artist (default: 1)',
-              default: 1,
-              minimum: 1,
-              maximum: 10
-            },
-            period: {
-              type: 'string',
-              description: 'Time period for analysis',
-              enum: ['overall', '7day', '1month', '3month', '6month', '12month'],
-              default: 'overall'
-            },
-            from: {
-              type: 'string',
-              description: 'Start date (YYYY-MM-DD or YYYY)'
-            },
-            to: {
-              type: 'string',
-              description: 'End date (YYYY-MM-DD or YYYY)'
-            },
-            year: {
-              type: 'string',
-              description: 'Specific year (YYYY) - shortcut for entire year'
-            },
-            playlist: {
-              type: 'string',
-              description: 'Save recommendations to a Spotify playlist with this name'
-            },
-            playNow: {
-              type: 'boolean',
-              description: 'Queue recommendations to Spotify and start playing immediately',
-              default: false
-            },
-            shuffle: {
-              type: 'boolean',
-              description: 'Shuffle the order when sending to Spotify',
-              default: false
-            },
-            device: {
-              type: 'string',
-              description: 'Specific Spotify device to use (overrides config default)'
-            }
-          }
-        }
-      },
-      {
-        name: 'lfm_toptracks',
-        description: 'Create playlists from your top tracks with optional artist diversity',
-        inputSchema: {
-          type: 'object',
-          properties: {
-            totalTracks: {
-              type: 'number',
-              description: 'Total number of tracks for the playlist (cannot be used with totalArtists)',
-              minimum: 1,
-              maximum: 200,
-              default: 20
-            },
-            totalArtists: {
-              type: 'number',
-              description: 'Total number of artists to include (cannot be used with totalTracks)',
-              minimum: 1,
-              maximum: 100
-            },
-            tracksPerArtist: {
-              type: 'number',
-              description: 'Maximum tracks per artist (default: 1)',
-              default: 1,
-              minimum: 1,
-              maximum: 10
-            },
-            period: {
-              type: 'string',
-              description: 'Time period for analysis',
-              enum: ['overall', '7day', '1month', '3month', '6month', '12month'],
-              default: 'overall'
-            },
-            from: {
-              type: 'string',
-              description: 'Start date (YYYY-MM-DD or YYYY)'
-            },
-            to: {
-              type: 'string',
-              description: 'End date (YYYY-MM-DD or YYYY)'
-            },
-            year: {
-              type: 'string',
-              description: 'Specific year (YYYY) - shortcut for entire year'
-            },
-            playlist: {
-              type: 'string',
-              description: 'Save tracks to a Spotify playlist with this name'
-            },
-            playNow: {
-              type: 'boolean',
-              description: 'Queue tracks to Spotify and start playing immediately',
-              default: false
-            },
-            shuffle: {
-              type: 'boolean',
-              description: 'Shuffle the order when sending to Spotify',
-              default: false
-            },
-            device: {
-              type: 'string',
-              description: 'Specific Spotify device to use (overrides config default)'
-            }
-          }
-        }
-      },
-      {
-        name: 'lfm_mixtape',
-        description: 'Generate a weighted random mixtape from your listening history',
-        inputSchema: {
-          type: 'object',
-          properties: {
-            limit: {
-              type: 'number',
-              description: 'Number of tracks to include in the mixtape',
-              minimum: 1,
-              maximum: 500,
-              default: 25
-            },
-            bias: {
-              type: 'number',
-              description: 'Randomness bias (0=completely random, 1=weighted by play count)',
-              minimum: 0,
-              maximum: 1,
-              default: 0.3
-            },
-            minPlays: {
-              type: 'number',
-              description: 'Minimum play count filter for tracks',
-              minimum: 0,
-              default: 0
-            },
-            tracksPerArtist: {
-              type: 'number',
-              description: 'Maximum tracks per artist (default: 1)',
-              default: 1,
-              minimum: 1,
-              maximum: 10
-            },
-            seed: {
-              type: 'number',
-              description: 'Random seed for reproducible mixtapes'
-            },
-            period: {
-              type: 'string',
-              description: 'Time period for analysis',
-              enum: ['overall', '7day', '1month', '3month', '6month', '12month'],
-              default: 'overall'
-            },
-            from: {
-              type: 'string',
-              description: 'Start date (YYYY-MM-DD or YYYY)'
-            },
-            to: {
-              type: 'string',
-              description: 'End date (YYYY-MM-DD or YYYY)'
-            },
-            year: {
-              type: 'string',
-              description: 'Specific year (YYYY) - shortcut for entire year'
-            },
-            playlist: {
-              type: 'string',
-              description: 'Save mixtape to a Spotify playlist with this name'
-            },
-            playNow: {
-              type: 'boolean',
-              description: 'Queue mixtape to Spotify and start playing immediately',
-              default: false
-            },
-            shuffle: {
-              type: 'boolean',
-              description: 'Shuffle the order when sending to Spotify',
-              default: false
-            },
-            device: {
-              type: 'string',
-              description: 'Specific Spotify device to use (overrides config default)'
-            }
-          }
-        }
-      },
-      {
-        name: 'lfm_api_status',
-        description: 'Check the health status of Last.fm API endpoints to diagnose connection issues',
-        inputSchema: {
-          type: 'object',
-          properties: {
-            verbose: {
-              type: 'boolean',
-              description: 'Show detailed output including HTTP details',
-              default: false
-            },
-            json: {
-              type: 'boolean',
-              description: 'Output results in JSON format',
-              default: true
-            }
-          }
-        }
-      },
-      {
-        name: 'lfm_check',
-        description: `Check if user has listened to an artist, track, or album with optional track-level breakdown.
-
-When using verbose mode with albums, the response includes:
-- "guidelinesSuggested": Indicates whether reading guidelines would improve interpretation
-- "interpretationGuidance": Brief explanation of what the data means
-- "hasDiscrepancy": Boolean flag indicating metadata issues
-- "unaccountedPlays": Number of plays that don't match track lookups
-
-Quick reference:
-- unaccountedPlays > 0 → metadata mismatch (track scrobbled under different name)
-- unaccountedPlays = 0 + zero play tracks → user doesn't own those tracks (deluxe editions, bonus tracks)`,
-        inputSchema: {
-          type: 'object',
-          properties: {
-            artist: {
-              type: 'string',
-              description: 'Artist name to check'
-            },
-            track: {
-              type: 'string',
-              description: 'Track name to check (optional - if not provided, checks artist only)'
-            },
-            album: {
-              type: 'string',
-              description: 'Album name to check (optional - provides album play count and track count)'
-            },
-            user: {
-              type: 'string',
-              description: 'Last.fm username (uses default if not specified)'
-            },
-            verbose: {
-              type: 'boolean',
-              description: 'Show additional information. For albums: includes per-track play counts and listening patterns.',
-              default: false
-            }
-          },
-          required: ['artist']
-        }
-      },
-      {
-        name: 'lfm_bulk_check',
-        description: 'Check multiple artists or tracks at once for efficiency',
-        inputSchema: {
-          type: 'object',
-          properties: {
-            items: {
-              type: 'array',
-              description: 'Array of artists or tracks to check',
-              items: {
-                type: 'object',
-                properties: {
-                  artist: {
-                    type: 'string',
-                    description: 'Artist name'
-                  },
-                  track: {
-                    type: 'string',
-                    description: 'Track name (optional)'
-                  }
-                },
-                required: ['artist']
-              }
-            },
-            user: {
-              type: 'string',
-              description: 'Last.fm username (uses default if not specified)'
-            }
-          },
-          required: ['items']
-        }
-      },
-      {
-        name: 'lfm_create_playlist',
-        description: 'Create a Spotify playlist from a list of artist/track pairs',
-        inputSchema: {
-          type: 'object',
-          properties: {
-            tracks: {
-              type: 'array',
-              description: 'List of track objects with artist and track properties',
-              items: {
-                type: 'object',
-                properties: {
-                  artist: {
-                    type: 'string',
-                    description: 'Artist name'
-                  },
-                  track: {
-                    type: 'string',
-                    description: 'Track name'
-                  }
-                },
-                required: ['artist', 'track']
-              }
-            },
-            playlistName: {
-              type: 'string',
-              description: 'Playlist name (will be prefixed with \'lfm\' if not already)'
-            },
-            playNow: {
-              type: 'boolean',
-              description: 'Queue tracks to Spotify and start playing immediately',
-              default: false
-            },
-            shuffle: {
-              type: 'boolean',
-              description: 'Shuffle the track order when sending to Spotify',
-              default: false
-            },
-            device: {
-              type: 'string',
-              description: 'Specific Spotify device to use (overrides config default)'
-            },
-            verbose: {
-              type: 'boolean',
-              description: 'Show detailed information about track lookups',
-              default: false
-            }
-          },
-          required: ['tracks']
-        }
-      },
-      {
-        name: 'lfm_similar',
-        description: 'Find artists similar to a specified artist using Last.fm\'s similarity algorithm',
-        inputSchema: {
-          type: 'object',
-          properties: {
-            artist: {
-              type: 'string',
-              description: 'Artist name to find similar artists for'
-            },
-            limit: {
-              type: 'number',
-              description: 'Number of similar artists to return (1-100)',
-              default: 20,
-              minimum: 1,
-              maximum: 100
-            }
-          },
-          required: ['artist']
-        }
-      },
-      {
-        name: 'lfm_artist_tracks',
-        description: 'Search through your listening history to find all tracks by a specific artist with play counts (deep search)',
-        inputSchema: {
-          type: 'object',
-          properties: {
-            artist: {
-              type: 'string',
-              description: 'Artist name to search for'
-            },
-            limit: {
-              type: 'number',
-              description: 'Number of tracks to return (1-100)',
-              default: 10,
-              minimum: 1,
-              maximum: 100
-            },
-            deep: {
-              type: 'boolean',
-              description: 'Search through entire listening history (unlimited depth)',
-              default: false
-            },
-            depth: {
-              type: 'number',
-              description: 'Search depth (quick: 500, broader: 2000, unlimited: 0). Higher values take longer but find more history.'
-            }
-          },
-          required: ['artist']
-        }
-      },
-      {
-        name: 'lfm_artist_albums',
-        description: 'Search through your listening history to find all albums by a specific artist with play counts (deep search)',
-        inputSchema: {
-          type: 'object',
-          properties: {
-            artist: {
-              type: 'string',
-              description: 'Artist name to search for'
-            },
-            limit: {
-              type: 'number',
-              description: 'Number of albums to return (1-100)',
-              default: 10,
-              minimum: 1,
-              maximum: 100
-            },
-            deep: {
-              type: 'boolean',
-              description: 'Search through entire listening history (unlimited depth)',
-              default: false
-            },
-            depth: {
-              type: 'number',
-              description: 'Search depth (quick: 500, broader: 2000, unlimited: 0). Higher values take longer but find more history.'
-            }
-          },
-          required: ['artist']
-        }
-      },
-      {
-        name: 'lfm_init',
-        description: `Initialize your Last.fm session by reading guidelines and user preferences.
-
-⚠️ CALL THIS FIRST at the start of each session before using other Last.fm tools.
-
-This loads essential information including:
-- User music preferences (artists to avoid, listening style, genre preferences)
-- Response style guidance (be a DJ buddy, not a data analyst)
-- Technical guidelines (metadata interpretation, temporal parameters, tool selection)
-- Best practices for music discovery and recommendations
-
-Reading these guidelines will help you provide accurate interpretations, avoid bad recommendations, and deliver a better music discovery experience.`,
-        inputSchema: {
-          type: 'object',
-          properties: {}
-        }
-      },
-      {
-        name: 'lfm_play_now',
-        description: 'Play a track or album immediately on Spotify or Sonos. IMPORTANT: If multiple album versions exist for a track (e.g., studio, live, greatest hits), you MUST specify the album parameter. Users typically prefer studio albums over live/greatest hits versions unless explicitly requested.',
-        inputSchema: {
-          type: 'object',
-          properties: {
-            artist: {
-              type: 'string',
-              description: 'Artist name'
-            },
-            track: {
-              type: 'string',
-              description: 'Track name (required if album not specified)'
-            },
-            album: {
-              type: 'string',
-              description: 'Album name (required if track not specified, or when multiple versions exist)'
-            },
-            player: {
-              type: 'string',
-              description: 'Music player: Spotify or Sonos (overrides config default)',
-              enum: ['Spotify', 'Sonos']
-            },
-            device: {
-              type: 'string',
-              description: 'Specific Spotify device to use (overrides config default, Spotify only)'
-            },
-            room: {
-              type: 'string',
-              description: 'Sonos room name (overrides config default, Sonos only)'
-            },
-            exactMatch: {
-              type: 'boolean',
-              description: 'Force exact album name matching to resolve ambiguity when multiple album versions exist (e.g., original vs remaster). Use after receiving "multiple versions detected" error.',
-              default: false
-            }
-          },
-          required: ['artist']
-        }
-      },
-      {
-        name: 'lfm_queue',
-        description: 'Add a track or album to the end of the Spotify or Sonos queue. IMPORTANT: If multiple album versions exist for a track (e.g., studio, live, greatest hits), you MUST specify the album parameter. Users typically prefer studio albums over live/greatest hits versions unless explicitly requested.',
-        inputSchema: {
-          type: 'object',
-          properties: {
-            artist: {
-              type: 'string',
-              description: 'Artist name'
-            },
-            track: {
-              type: 'string',
-              description: 'Track name (required if album not specified)'
-            },
-            album: {
-              type: 'string',
-              description: 'Album name (required if track not specified, or when multiple versions exist)'
-            },
-            player: {
-              type: 'string',
-              description: 'Music player: Spotify or Sonos (overrides config default)',
-              enum: ['Spotify', 'Sonos']
-            },
-            device: {
-              type: 'string',
-              description: 'Specific Spotify device to use (overrides config default, Spotify only)'
-            },
-            room: {
-              type: 'string',
-              description: 'Sonos room name (overrides config default, Sonos only)'
-            },
-            exactMatch: {
-              type: 'boolean',
-              description: 'Force exact album name matching to resolve ambiguity when multiple album versions exist (e.g., original vs remaster). Use after receiving "multiple versions detected" error.',
-              default: false
-            }
-          },
-          required: ['artist']
-        }
-      },
-      {
-        name: 'lfm_play_playlist',
-        description: 'Play a Spotify playlist by name. Searches user\'s saved playlists only. Use exactMatch for disambiguation when multiple playlists have similar names.',
-        inputSchema: {
-          type: 'object',
-          properties: {
-            playlistName: {
-              type: 'string',
-              description: 'Playlist name (required)'
-            },
-            player: {
-              type: 'string',
-              description: 'Music player: Spotify or Sonos (overrides config default)',
-              enum: ['Spotify', 'Sonos']
-            },
-            device: {
-              type: 'string',
-              description: 'Specific Spotify device to use (overrides config default, Spotify only)'
-            },
-            room: {
-              type: 'string',
-              description: 'Sonos room name (overrides config default, Sonos only)'
-            },
-            exactMatch: {
-              type: 'boolean',
-              description: 'Force exact playlist name matching when multiple playlists have similar names. Use after receiving "multiple playlists found" error.',
-              default: false
-            }
-          },
-          required: ['playlistName']
-        }
-      },
-      {
-        name: 'lfm_get_playlists',
-        description: 'Get a list of all user\'s Spotify playlists with track counts',
-        inputSchema: {
-          type: 'object',
-          properties: {}
-        }
-      },
-      {
-        name: 'lfm_activate_device',
-        description: 'Wake up / activate a Spotify device to make it ready to receive commands (solves "no active device" issues)',
-        inputSchema: {
-          type: 'object',
-          properties: {
-            device: {
-              type: 'string',
-              description: 'Device name to activate (uses config default if not specified)'
-            }
-          }
-        }
-      },
-      {
-        name: 'lfm_current_track',
-        description: 'Get currently playing track information from Spotify or Sonos. Use this to see what the user is listening to for contextual engagement.',
-        inputSchema: {
-          type: 'object',
-          properties: {
-            player: {
-              type: 'string',
-              description: 'Music player: Spotify or Sonos (overrides config default)',
-              enum: ['Spotify', 'Sonos']
-            },
-            room: {
-              type: 'string',
-              description: 'Sonos room name (overrides config default, Sonos only)'
-            }
-          }
-        }
-      },
-      {
-        name: 'lfm_pause',
-        description: 'Pause current playback on Spotify or Sonos',
-        inputSchema: {
-          type: 'object',
-          properties: {
-            player: {
-              type: 'string',
-              description: 'Music player: Spotify or Sonos (overrides config default)',
-              enum: ['Spotify', 'Sonos']
-            },
-            room: {
-              type: 'string',
-              description: 'Sonos room name (overrides config default, Sonos only)'
-            }
-          }
-        }
-      },
-      {
-        name: 'lfm_resume',
-        description: 'Resume paused playback on Spotify or Sonos',
-        inputSchema: {
-          type: 'object',
-          properties: {
-            player: {
-              type: 'string',
-              description: 'Music player: Spotify or Sonos (overrides config default)',
-              enum: ['Spotify', 'Sonos']
-            },
-            room: {
-              type: 'string',
-              description: 'Sonos room name (overrides config default, Sonos only)'
-            }
-          }
-        }
-      },
-      {
-        name: 'lfm_skip',
-        description: 'Skip to next or previous track on Spotify or Sonos',
-        inputSchema: {
-          type: 'object',
-          properties: {
-            direction: {
-              type: 'string',
-              description: 'Direction to skip ("next" or "previous")',
-              enum: ['next', 'previous'],
-              default: 'next'
-            },
-            player: {
-              type: 'string',
-              description: 'Music player: Spotify or Sonos (overrides config default)',
-              enum: ['Spotify', 'Sonos']
-            },
-            room: {
-              type: 'string',
-              description: 'Sonos room name (overrides config default, Sonos only)'
-            }
-          }
-        }
-      }
-    ]
-  };
-});
-
-// Handle tool calls
-server.setRequestHandler(CallToolRequestSchema, async (request) => {
-  const { name, arguments: args } = request.params;
-
-  if (name === 'lfm_tracks') {
-    try {
-      const limit = args.limit || 20;
-      const period = args.period || 'overall';
-      const from = args.from;
-      const to = args.to;
-      const year = args.year;
-      const playlist = args.playlist;
-      const playNow = args.playNow || false;
-      const shuffle = args.shuffle || false;
-      const device = args.device;
-
-      // Build command arguments
-      const cmdArgs = ['tracks', '--limit', limit.toString(), '--json'];
-
-      // Add Spotify parameters if specified
-      if (playlist) {
-        cmdArgs.push('--playlist', playlist);
-      }
-      if (playNow) {
-        cmdArgs.push('--playnow');
-      }
-      if (shuffle) {
-        cmdArgs.push('--shuffle');
-      }
-      if (device) {
-        cmdArgs.push('--device', device);
-      }
-
-      // Handle date range parameters
-      if (year) {
-        cmdArgs.push('--year', year);
-      } else if (from || to) {
-        // CLI requires both from and to when using date ranges
-        const fromDate = from || '2005-01-01'; // Last.fm launched in 2005
-        const toDate = to || new Date().toISOString().split('T')[0]; // Today
-        cmdArgs.push('--from', fromDate, '--to', toDate);
-      } else if (period !== 'overall') {
-        cmdArgs.push('--period', period);
-      }
-
-
-      const output = await executeLfmCommand(cmdArgs);
-      const result = parseJsonOutput(output);
-
-      const response = {
-        content: [
-          {
-            type: 'text',
-            text: JSON.stringify({
-              success: true,
-              tracks: (result.track || []).map(compactTrack),
-              count: result.track ? result.track.length : 0,
-              attributes: result['@attr'] || {}
-            }, null, 2)
-          }
-        ]
-      };
-
-      return wrapWithAutoGuidelines(response);
-    } catch (error) {
-      return {
-        content: [
-          {
-            type: 'text',
-            text: JSON.stringify({
-              success: false,
-              error: error.message
-            }, null, 2)
-          }
-        ],
-        isError: true
-      };
-    }
-  }
-
-  if (name === 'lfm_artists') {
-    try {
-      const limit = args.limit || 20;
-      const period = args.period || 'overall';
-      const from = args.from;
-      const to = args.to;
-      const year = args.year;
-
-      // Build command arguments
-      const cmdArgs = ['artists', '--limit', limit.toString(), '--json'];
-
-      // Handle date range parameters
-      if (year) {
-        cmdArgs.push('--year', year);
-      } else if (from || to) {
-        // CLI requires both from and to when using date ranges
-        const fromDate = from || '2005-01-01'; // Last.fm launched in 2005
-        const toDate = to || new Date().toISOString().split('T')[0]; // Today
-        cmdArgs.push('--from', fromDate, '--to', toDate);
-      } else if (period !== 'overall') {
-        cmdArgs.push('--period', period);
-      }
-
-
-      const output = await executeLfmCommand(cmdArgs);
-      const result = parseJsonOutput(output);
-
-      return {
-        content: [
-          {
-            type: 'text',
-            text: JSON.stringify({
-              success: true,
-              artists: (result.artist || []).map(compactArtist),
-              count: result.artist ? result.artist.length : 0,
-              attributes: result['@attr'] || {}
-            }, null, 2)
-          }
-        ]
-      };
-    } catch (error) {
-      return {
-        content: [
-          {
-            type: 'text',
-            text: JSON.stringify({
-              success: false,
-              error: error.message
-            }, null, 2)
-          }
-        ],
-        isError: true
-      };
-    }
-  }
-
-  if (name === 'lfm_albums') {
-    try {
-      const limit = args.limit || 20;
-      const period = args.period || 'overall';
-      const from = args.from;
-      const to = args.to;
-      const year = args.year;
-
-      // Build command arguments
-      const cmdArgs = ['albums', '--limit', limit.toString(), '--json'];
-
-      // Handle date range parameters
-      if (year) {
-        cmdArgs.push('--year', year);
-      } else if (from || to) {
-        // CLI requires both from and to when using date ranges
-        const fromDate = from || '2005-01-01'; // Last.fm launched in 2005
-        const toDate = to || new Date().toISOString().split('T')[0]; // Today
-        cmdArgs.push('--from', fromDate, '--to', toDate);
-      } else if (period !== 'overall') {
-        cmdArgs.push('--period', period);
-      }
-
-
-      const output = await executeLfmCommand(cmdArgs);
-      const result = parseJsonOutput(output);
-
-      return {
-        content: [
-          {
-            type: 'text',
-            text: JSON.stringify({
-              success: true,
-              albums: (result.album || []).map(compactAlbum),
-              count: result.album ? result.album.length : 0,
-              attributes: result['@attr'] || {}
-            }, null, 2)
-          }
-        ]
-      };
-    } catch (error) {
-      return {
-        content: [
-          {
-            type: 'text',
-            text: JSON.stringify({
-              success: false,
-              error: error.message
-            }, null, 2)
-          }
-        ],
-        isError: true
-      };
-    }
-  }
-
-  if (name === 'lfm_recommendations') {
-    try {
-      const totalTracks = args.totalTracks;
-      const totalArtists = args.totalArtists || 20;
-      const filter = args.filter || 0;
-      const tracksPerArtist = args.tracksPerArtist || 1;
-      const period = args.period || 'overall';
-      const from = args.from;
-      const to = args.to;
-      const year = args.year;
-      const playlist = args.playlist;
-      const playNow = args.playNow || false;
-      const shuffle = args.shuffle || false;
-      const device = args.device;
-
-      // Validate mutual exclusivity
-      if (totalTracks && totalArtists && args.totalArtists !== undefined) {
-        throw new Error('Cannot specify both totalTracks and totalArtists. Choose one.');
-      }
-
-      // Build command arguments with new parameter system
-      const cmdArgs = ['recommendations', '--filter', filter.toString(), '--tracks-per-artist', tracksPerArtist.toString(), '--json'];
-
-      if (totalTracks) {
-        cmdArgs.push('--totaltracks', totalTracks.toString());
-      } else {
-        cmdArgs.push('--totalartists', totalArtists.toString());
-      }
-
-      // Add Spotify parameters if specified
-      if (playlist) {
-        cmdArgs.push('--playlist', playlist);
-      }
-      if (playNow) {
-        cmdArgs.push('--playnow');
-      }
-      if (shuffle) {
-        cmdArgs.push('--shuffle');
-      }
-      if (device) {
-        cmdArgs.push('--device', device);
-      }
-
-      // Handle date range parameters
-      if (year) {
-        cmdArgs.push('--year', year);
-      } else if (from || to) {
-        // CLI requires both from and to when using date ranges
-        const fromDate = from || '2005-01-01'; // Last.fm launched in 2005
-        const toDate = to || new Date().toISOString().split('T')[0]; // Today
-        cmdArgs.push('--from', fromDate, '--to', toDate);
-      } else if (period !== 'overall') {
-        cmdArgs.push('--period', period);
-      }
-
-      const output = await executeLfmCommand(cmdArgs);
-      const result = parseJsonOutput(output);
-
-      return {
-        content: [
-          {
-            type: 'text',
-            text: JSON.stringify({
-              success: true,
-              recommendations: result.recommendations || [],
-              count: result.count || 0,
-              filter: result.filter || filter,
-              user: result.user || '',
-              period: result.period || period
-            }, null, 2)
-          }
-        ]
-      };
-    } catch (error) {
-      return {
-        content: [
-          {
-            type: 'text',
-            text: JSON.stringify({
-              success: false,
-              error: error.message
-            }, null, 2)
-          }
-        ],
-        isError: true
-      };
-    }
-  }
-
-  if (name === 'lfm_toptracks') {
-    try {
-      const totalTracks = args.totalTracks || 20;
-      const totalArtists = args.totalArtists;
-      const tracksPerArtist = args.tracksPerArtist || 1;
-      const period = args.period || 'overall';
-      const from = args.from;
-      const to = args.to;
-      const year = args.year;
-      const playlist = args.playlist;
-      const playNow = args.playNow || false;
-      const shuffle = args.shuffle || false;
-      const device = args.device;
-
-      // Validate mutual exclusivity
-      if (args.totalTracks && args.totalArtists) {
-        throw new Error('Cannot specify both totalTracks and totalArtists. Choose one.');
-      }
-
-      // Build command arguments with new parameter system
-      const cmdArgs = ['toptracks', '--tracks-per-artist', tracksPerArtist.toString(), '--json'];
-
-      if (totalArtists) {
-        cmdArgs.push('--totalartists', totalArtists.toString());
-      } else {
-        cmdArgs.push('--totaltracks', totalTracks.toString());
-      }
-
-      // Add Spotify parameters if specified
-      if (playlist) {
-        cmdArgs.push('--playlist', playlist);
-      }
-      if (playNow) {
-        cmdArgs.push('--playnow');
-      }
-      if (shuffle) {
-        cmdArgs.push('--shuffle');
-      }
-      if (device) {
-        cmdArgs.push('--device', device);
-      }
-
-      // Handle date range parameters
-      if (year) {
-        cmdArgs.push('--year', year);
-      } else if (from || to) {
-        // CLI requires both from and to when using date ranges
-        const fromDate = from || '2005-01-01'; // Last.fm launched in 2005
-        const toDate = to || new Date().toISOString().split('T')[0]; // Today
-        cmdArgs.push('--from', fromDate, '--to', toDate);
-      } else if (period !== 'overall') {
-        cmdArgs.push('--period', period);
-      }
-
-      const output = await executeLfmCommand(cmdArgs);
-      const result = parseJsonOutput(output);
-
-      return {
-        content: [
-          {
-            type: 'text',
-            text: JSON.stringify({
-              success: true,
-              tracks: result.tracks || [],
-              count: result.count || 0,
-              tracksPerArtist: result.tracksPerArtist || tracksPerArtist,
-              totalArtists: result.totalArtists || 0
-            }, null, 2)
-          }
-        ]
-      };
-    } catch (error) {
-      return {
-        content: [
-          {
-            type: 'text',
-            text: JSON.stringify({
-              success: false,
-              error: error.message
-            }, null, 2)
-          }
-        ],
-        isError: true
-      };
-    }
-  }
-
-  if (name === 'lfm_mixtape') {
-    try {
-      const limit = args.limit || 25;
-      const bias = args.bias !== undefined ? args.bias : 0.3;
-      const minPlays = args.minPlays || 0;
-      const tracksPerArtist = args.tracksPerArtist || 1;
-      const seed = args.seed;
-      const period = args.period || 'overall';
-      const from = args.from;
-      const to = args.to;
-      const year = args.year;
-      const playlist = args.playlist;
-      const playNow = args.playNow || false;
-      const shuffle = args.shuffle || false;
-      const device = args.device;
-
-      // Build command arguments
-      const cmdArgs = ['mixtape', '--totaltracks', limit.toString(), '--bias', bias.toString(), '--min-plays', minPlays.toString(), '--tracks-per-artist', tracksPerArtist.toString(), '--json'];
-
-      // Add seed if specified
-      if (seed !== undefined) {
-        cmdArgs.push('--seed', seed.toString());
-      }
-
-      // Add Spotify parameters if specified
-      if (playlist) {
-        cmdArgs.push('--playlist', playlist);
-      }
-      if (playNow) {
-        cmdArgs.push('--playnow');
-      }
-      if (shuffle) {
-        cmdArgs.push('--shuffle');
-      }
-      if (device) {
-        cmdArgs.push('--device', device);
-      }
-
-      // Handle date range parameters
-      if (year) {
-        cmdArgs.push('--year', year);
-      } else if (from || to) {
-        // CLI requires both from and to when using date ranges
-        const fromDate = from || '2005-01-01'; // Last.fm launched in 2005
-        const toDate = to || new Date().toISOString().split('T')[0]; // Today
-        cmdArgs.push('--from', fromDate, '--to', toDate);
-      } else if (period !== 'overall') {
-        cmdArgs.push('--period', period);
-      }
-
-      const output = await executeLfmCommand(cmdArgs);
-      const result = parseJsonOutput(output);
-
-      return {
-        content: [
-          {
-            type: 'text',
-            text: JSON.stringify({
-              success: true,
-              tracks: result.tracks || [],
-              count: result.count || 0,
-              bias: result.bias || bias,
-              minPlays: result.minPlays || minPlays,
-              tracksPerArtist: result.tracksPerArtist || tracksPerArtist,
-              totalArtists: result.totalArtists || 0
-            }, null, 2)
-          }
-        ]
-      };
-    } catch (error) {
-      return {
-        content: [
-          {
-            type: 'text',
-            text: JSON.stringify({
-              success: false,
-              error: error.message
-            }, null, 2)
-          }
-        ],
-        isError: true
-      };
-    }
-  }
-
-  if (name === 'lfm_api_status') {
-    try {
-      const verbose = args.verbose || false;
-      const json = args.json !== undefined ? args.json : true;
-
-      // Build command arguments
-      const cmdArgs = ['api-status'];
-
-      if (verbose) {
-        cmdArgs.push('--verbose');
-      }
-
-      if (json) {
-        cmdArgs.push('--json');
-      }
-
-      const output = await executeLfmCommand(cmdArgs);
-
-      // For JSON output, parse and return structured data
-      if (json) {
-        const result = parseJsonOutput(output);
-        return {
-          content: [
-            {
-              type: 'text',
-              text: JSON.stringify({
-                success: true,
-                timestamp: result.timestamp,
-                summary: result.summary,
-                endpoints: result.endpoints,
-                healthyEndpoints: result.endpoints?.filter(e => e.healthy) || [],
-                unhealthyEndpoints: result.endpoints?.filter(e => !e.healthy) || []
-              }, null, 2)
-            }
-          ]
-        };
-      } else {
-        // For non-JSON output, return the raw text
-        return {
-          content: [
-            {
-              type: 'text',
-              text: output
-            }
-          ]
-        };
-      }
-    } catch (error) {
-      return {
-        content: [
-          {
-            type: 'text',
-            text: JSON.stringify({
-              success: false,
-              error: error.message,
-              message: 'Failed to check API status. This could indicate a configuration issue or that lfm is not properly installed.'
-            }, null, 2)
-          }
-        ],
-        isError: true
-      };
-    }
-  }
-
-  if (name === 'lfm_check') {
-    try {
-      const artist = args.artist;
-      const track = args.track;
-      const album = args.album;
-      const user = args.user;
-      const verbose = args.verbose || false;
-
-      if (!artist) {
-        throw new Error('Artist name is required');
-      }
-
-      // Build command arguments
-      const cmdArgs = ['check', artist];
-
-      // Album takes precedence over track
-      if (album) {
-        cmdArgs.push('--album', album);
-        if (verbose) {
-          cmdArgs.push('--verbose');
-        }
-        cmdArgs.push('--json');  // Always use JSON for albums
-      } else if (track) {
-        cmdArgs.push(track);
-        if (verbose) {
-          cmdArgs.push('--verbose');
-        }
-      } else {
-        // Artist only
-        if (verbose) {
-          cmdArgs.push('--verbose');
-        }
-      }
-
-      if (user) {
-        cmdArgs.push('--user', user);
-      }
-
-      const output = await executeLfmCommand(cmdArgs);
-
-      // If album check with JSON, parse and return structured data
-      if (album) {
-        try {
-          const result = parseJsonOutput(output);
-
-          // Add contextual reminder for verbose mode
-          if (verbose) {
-            result._response_guidance = "⚠️ Keep response concise: Answer directly + ONE interesting detail max. Don't provide track-by-track breakdowns or explain metadata discrepancy math unless asked.";
-          }
-
-          return {
-            content: [
-              {
-                type: 'text',
-                text: JSON.stringify(result, null, 2)
-              }
-            ]
-          };
-        } catch (parseError) {
-          // Fallback to raw output if JSON parsing fails
-          return {
-            content: [
-              {
-                type: 'text',
-                text: output.trim()
-              }
-            ]
-          };
-        }
-      }
-
-      return {
-        content: [
-          {
-            type: 'text',
-            text: output.trim()
-          }
-        ]
-      };
-    } catch (error) {
-      return {
-        content: [
-          {
-            type: 'text',
-            text: `Error checking listening history: ${error.message}`
-          }
-        ],
-        isError: true
-      };
-    }
-  }
-
-  if (name === 'lfm_bulk_check') {
-    try {
-      const items = args.items;
-      const user = args.user;
-
-      if (!Array.isArray(items) || items.length === 0) {
-        throw new Error('Items array is required and must not be empty');
-      }
-
-      const results = [];
-
-      for (const item of items) {
-        if (!item.artist) {
-          results.push(`Error: Missing artist name for item`);
-          continue;
-        }
-
-        try {
-          // Build command arguments for each item
-          const cmdArgs = ['check', item.artist];
-
-          if (item.track) {
-            cmdArgs.push(item.track);
-          }
-
-          if (user) {
-            cmdArgs.push('--user', user);
-          }
-
-          const output = await executeLfmCommand(cmdArgs);
-          results.push(output.trim());
-        } catch (itemError) {
-          const itemDesc = item.track ? `${item.artist} - ${item.track}` : item.artist;
-          results.push(`${itemDesc}: Error - ${itemError.message}`);
-        }
-      }
-
-      return {
-        content: [
-          {
-            type: 'text',
-            text: results.join('\n')
-          }
-        ]
-      };
-    } catch (error) {
-      return {
-        content: [
-          {
-            type: 'text',
-            text: `Error in bulk check: ${error.message}`
-          }
-        ],
-        isError: true
-      };
-    }
-  }
-
-  if (name === 'lfm_create_playlist') {
-    try {
-      const tracks = args.tracks;
-      const playlistName = args.playlistName;
-      const playNow = args.playNow || false;
-      const shuffle = args.shuffle || false;
-      const device = args.device;
-      const verbose = args.verbose || false;
-
-      if (!Array.isArray(tracks) || tracks.length === 0) {
-        throw new Error('Tracks array is required and must not be empty');
-      }
-
-      // Convert tracks array to JSON format for the CLI command
-      const jsonInput = JSON.stringify(tracks);
-
-      // Build command arguments
-      const cmdArgs = ['create-playlist', jsonInput, '--json'];
-
-      if (playlistName) {
-        cmdArgs.push('--playlist', playlistName);
-      }
-      if (playNow) {
-        cmdArgs.push('--playnow');
-      }
-      if (shuffle) {
-        cmdArgs.push('--shuffle');
-      }
-      if (device) {
-        cmdArgs.push('--device', device);
-      }
-      if (verbose) {
-        cmdArgs.push('--verbose');
-      }
-
-      const output = await executeLfmCommand(cmdArgs);
-
-      return {
-        content: [
-          {
-            type: 'text',
-            text: `Playlist creation result:\n${output}`
-          }
-        ]
-      };
-    } catch (error) {
-      return {
-        content: [
-          {
-            type: 'text',
-            text: `Error creating playlist: ${error.message}`
-          }
-        ],
-        isError: true
-      };
-    }
-  }
-
-  if (name === 'lfm_similar') {
-    try {
-      const artist = args.artist;
-      const limit = args.limit || 20;
-
-      if (!artist) {
-        throw new Error('Artist name is required');
-      }
-
-      // Build command arguments
-      const cmdArgs = ['similar', artist, '--limit', limit.toString(), '--json'];
-
-      const output = await executeLfmCommand(cmdArgs);
-      const result = parseJsonOutput(output);
-
-      return {
-        content: [
-          {
-            type: 'text',
-            text: JSON.stringify(result, null, 2)
-          }
-        ]
-      };
-    } catch (error) {
-      return {
-        content: [
-          {
-            type: 'text',
-            text: JSON.stringify({
-              success: false,
-              error: error.message
-            }, null, 2)
-          }
-        ],
-        isError: true
-      };
-    }
-  }
-
-  if (name === 'lfm_artist_tracks') {
-    try {
-      const artist = args.artist;
-      const limit = args.limit || 10;
-      const deep = args.deep || false;
-      const depth = args.depth;
-
-      if (!artist) {
-        throw new Error('Artist name is required');
-      }
-
-      // Build command arguments
-      const cmdArgs = ['artist-tracks', artist, '--limit', limit.toString(), '--json'];
-
-      if (deep) {
-        cmdArgs.push('--deep');
-      } else if (depth !== undefined) {
-        cmdArgs.push('--depth', depth.toString());
-      }
-
-      const output = await executeLfmCommand(cmdArgs);
-
-      // Parse JSON, apply compact functions, and add contextual reminder about depth parameter
-      try {
-        const result = parseJsonOutput(output);
-
-        // Apply compact function to strip URLs/MBIDs
-        if (Array.isArray(result)) {
-          const compactResult = result.map(compactTrack);
-          compactResult._depth_guidance = "⚠️ CRITICAL: depth parameter is POPULARITY RANKING (top N by play count), NOT chronological. For broad listeners or obscure artists, use deep:true instead of guessing depth values.";
-          return {
-            content: [
-              {
-                type: 'text',
-                text: JSON.stringify(compactResult, null, 2)
-              }
-            ]
-          };
-        } else {
-          result._depth_guidance = "⚠️ CRITICAL: depth parameter is POPULARITY RANKING (top N by play count), NOT chronological. For broad listeners or obscure artists, use deep:true instead of guessing depth values.";
-          return {
-            content: [
-              {
-                type: 'text',
-                text: JSON.stringify(result, null, 2)
-              }
-            ]
-          };
-        }
-      } catch (parseError) {
-        // Fallback to raw output if JSON parsing fails
-        return {
-          content: [
-            {
-              type: 'text',
-              text: output
-            }
-          ]
-        };
-      }
-    } catch (error) {
-      return {
-        content: [
-          {
-            type: 'text',
-            text: JSON.stringify({
-              success: false,
-              error: error.message
-            }, null, 2)
-          }
-        ],
-        isError: true
-      };
-    }
-  }
-
-  if (name === 'lfm_artist_albums') {
-    try {
-      const artist = args.artist;
-      const limit = args.limit || 10;
-      const deep = args.deep || false;
-      const depth = args.depth;
-
-      if (!artist) {
-        throw new Error('Artist name is required');
-      }
-
-      // Build command arguments
-      const cmdArgs = ['artist-albums', artist, '--limit', limit.toString(), '--json'];
-
-      if (deep) {
-        cmdArgs.push('--deep');
-      } else if (depth !== undefined) {
-        cmdArgs.push('--depth', depth.toString());
-      }
-
-      const output = await executeLfmCommand(cmdArgs);
-
-      // Parse JSON, apply compact functions, and add contextual reminder about depth parameter
-      try {
-        const result = parseJsonOutput(output);
-
-        // Apply compact function to strip URLs/MBIDs
-        if (Array.isArray(result)) {
-          const compactResult = result.map(compactAlbum);
-          compactResult._depth_guidance = "⚠️ CRITICAL: depth parameter is POPULARITY RANKING (top N by play count), NOT chronological. For broad listeners or obscure artists, use deep:true instead of guessing depth values.";
-          return {
-            content: [
-              {
-                type: 'text',
-                text: JSON.stringify(compactResult, null, 2)
-              }
-            ]
-          };
-        } else {
-          result._depth_guidance = "⚠️ CRITICAL: depth parameter is POPULARITY RANKING (top N by play count), NOT chronological. For broad listeners or obscure artists, use deep:true instead of guessing depth values.";
-          return {
-            content: [
-              {
-                type: 'text',
-                text: JSON.stringify(result, null, 2)
-              }
-            ]
-          };
-        }
-      } catch (parseError) {
-        // Fallback to raw output if JSON parsing fails
-        return {
-          content: [
-            {
-              type: 'text',
-              text: output
-            }
-          ]
-        };
-      }
-    } catch (error) {
-      return {
-        content: [
-          {
-            type: 'text',
-            text: JSON.stringify({
-              success: false,
-              error: error.message
-            }, null, 2)
-          }
-        ],
-        isError: true
-      };
-    }
-  }
-
-  if (name === 'lfm_init') {
-    try {
-      // Deduplication: Prevent flooding context with 23K token guidelines on repeated calls
-      //
-      // STATEFUL TRANSPORTS (stdio, SSE): This check prevents repeated dumps of full guidelines
-      // within the same session. Second+ calls return brief confirmation (~10 tokens).
-      //
-      // STATELESS TRANSPORTS (MCPO): Each request spawns fresh process, so this check
-      // always evaluates to false. Guidelines will be returned every time (~23K tokens/call).
-      // For MCPO, consider disabling this tool in the LLM interface or implementing
-      // shared state storage (Redis, file-based cache, etc.).
-      if (sessionState.initialized) {
-        return {
-          content: [
-            {
-              type: 'text',
-              text: '✅ Already initialized. Guidelines are active and ready to use.'
-            }
-          ]
-        };
-      }
-
-      // Mark session as initialized (first call only for this process)
-      sessionState.initialized = true;
-
-      // Return friendly success message + guidelines (ONCE per session)
-      const successMessage = `✅ Last.fm MCP service initialized successfully!
-
-I've loaded the guidelines and I'm ready to help you with:
-
-- Music discovery - Find new artists and tracks based on your listening history
-- Listening stats - Check your top tracks, artists, and albums
-- Playlist creation - Generate playlists from your top tracks or recommendations
-- Spotify playback - Queue or play music directly
-- History lookup - Check if you've listened to specific artists/tracks/albums
-
----
-
-${guidelinesContent}`;
-
-      return {
-        content: [
-          {
-            type: 'text',
-            text: successMessage
-          }
-        ]
-      };
-    } catch (error) {
-      return {
-        content: [
-          {
-            type: 'text',
-            text: `Error initializing session: ${error.message}`
-          }
-        ],
-        isError: true
-      };
-    }
-  }
-
-  if (name === 'lfm_play_now') {
-    try {
-      const artist = args.artist;
-      const track = args.track;
-      const album = args.album;
-      const player = args.player;
-      const device = args.device;
-      const room = args.room;
-      const exactMatch = args.exactMatch || false;
-
-      if (!artist) {
-        throw new Error('Artist name is required');
-      }
-
-      if (!track && !album) {
-        throw new Error('Either track or album must be specified');
-      }
-
-      // Note: track + album combination is now ALLOWED for version disambiguation
-
-      // Build command arguments
-      const cmdArgs = ['play', artist, '--json'];
-
-      if (track) {
-        cmdArgs.push('--track', track);
-      }
-
-      if (album) {
-        cmdArgs.push('--album', album);
-      }
-
-      if (player) {
-        cmdArgs.push('--player', player);
-      }
-
-      if (device) {
-        cmdArgs.push('--device', device);
-      }
-
-      if (room) {
-        cmdArgs.push('--room', room);
-      }
-
-      if (exactMatch) {
-        cmdArgs.push('--exact-match');
-      }
-
-      const output = await executeLfmCommand(cmdArgs);
-      const result = parseJsonOutput(output);
-
-      return {
-        content: [
-          {
-            type: 'text',
-            text: JSON.stringify(result, null, 2)
-          }
-        ]
-      };
-    } catch (error) {
-      return {
-        content: [
-          {
-            type: 'text',
-            text: JSON.stringify({
-              success: false,
-              error: error.message
-            }, null, 2)
-          }
-        ],
-        isError: true
-      };
-    }
-  }
-
-  if (name === 'lfm_queue') {
-    try {
-      const artist = args.artist;
-      const track = args.track;
-      const album = args.album;
-      const player = args.player;
-      const device = args.device;
-      const room = args.room;
-      const exactMatch = args.exactMatch || false;
-
-      if (!artist) {
-        throw new Error('Artist name is required');
-      }
-
-      if (!track && !album) {
-        throw new Error('Either track or album must be specified');
-      }
-
-      // Note: track + album combination is now ALLOWED for version disambiguation
-
-      // Build command arguments
-      const cmdArgs = ['play', artist, '--queue', '--json'];
-
-      if (track) {
-        cmdArgs.push('--track', track);
-      }
-
-      if (album) {
-        cmdArgs.push('--album', album);
-      }
-
-      if (player) {
-        cmdArgs.push('--player', player);
-      }
-
-      if (device) {
-        cmdArgs.push('--device', device);
-      }
-
-      if (room) {
-        cmdArgs.push('--room', room);
-      }
-
-      if (exactMatch) {
-        cmdArgs.push('--exact-match');
-      }
-
-      const output = await executeLfmCommand(cmdArgs);
-      const result = parseJsonOutput(output);
-
-      return {
-        content: [
-          {
-            type: 'text',
-            text: JSON.stringify(result, null, 2)
-          }
-        ]
-      };
-    } catch (error) {
-      return {
-        content: [
-          {
-            type: 'text',
-            text: JSON.stringify({
-              success: false,
-              error: error.message
-            }, null, 2)
-          }
-        ],
-        isError: true
-      };
-    }
-  }
-
-  if (name === 'lfm_play_playlist') {
-    try {
-      const playlistName = args.playlistName;
-      const player = args.player;
-      const device = args.device;
-      const room = args.room;
-      const exactMatch = args.exactMatch || false;
-
-      if (!playlistName) {
-        throw new Error('Playlist name is required');
-      }
-
-      // Build command arguments
-      const cmdArgs = ['playlist', '--name', playlistName, '--json'];
-
-      if (player) {
-        cmdArgs.push('--player', player);
-      }
-
-      if (device) {
-        cmdArgs.push('--device', device);
-      }
-
-      if (room) {
-        cmdArgs.push('--room', room);
-      }
-
-      if (exactMatch) {
-        cmdArgs.push('--exact-match');
-      }
-
-      const output = await executeLfmCommand(cmdArgs);
-      const result = parseJsonOutput(output);
-
-      return {
-        content: [
-          {
-            type: 'text',
-            text: JSON.stringify(result, null, 2)
-          }
-        ]
-      };
-    } catch (error) {
-      return {
-        content: [
-          {
-            type: 'text',
-            text: JSON.stringify({
-              success: false,
-              error: error.message
-            }, null, 2)
-          }
-        ],
-        isError: true
-      };
-    }
-  }
-
-  if (name === 'lfm_get_playlists') {
-    try {
-      // Build command arguments
-      const cmdArgs = ['playlists', '--json'];
-
-      const output = await executeLfmCommand(cmdArgs);
-      const result = parseJsonOutput(output);
-
-      return {
-        content: [
-          {
-            type: 'text',
-            text: JSON.stringify(result, null, 2)
-          }
-        ]
-      };
-    } catch (error) {
-      return {
-        content: [
-          {
-            type: 'text',
-            text: JSON.stringify({
-              success: false,
-              error: error.message
-            }, null, 2)
-          }
-        ],
-        isError: true
-      };
-    }
-  }
-
-  if (name === 'lfm_activate_device') {
-    try {
-      const device = args.device;
-
-      // Build command arguments
-      const cmdArgs = ['spotify', 'activate-device'];
-
-      if (device) {
-        cmdArgs.push('--device', device);
-      }
-
-      const output = await executeLfmCommand(cmdArgs);
-
-      return {
-        content: [
-          {
-            type: 'text',
-            text: output || 'Device activated successfully'
-          }
-        ]
-      };
-    } catch (error) {
-      return {
-        content: [
-          {
-            type: 'text',
-            text: JSON.stringify({
-              success: false,
-              error: error.message
-            }, null, 2)
-          }
-        ],
-        isError: true
-      };
-    }
-  }
-
-  if (name === 'lfm_current_track') {
-    try {
-      const player = args.player;
-      const room = args.room;
-
-      // Build command arguments
-      const cmdArgs = ['current', '--json'];
-
-      if (player) {
-        cmdArgs.push('--player', player);
-      }
-
-      if (room) {
-        cmdArgs.push('--room', room);
-      }
-
-      const output = await executeLfmCommand(cmdArgs);
-      const result = parseJsonOutput(output);
-
-      return {
-        content: [
-          {
-            type: 'text',
-            text: JSON.stringify(result, null, 2)
-          }
-        ]
-      };
-    } catch (error) {
-      return {
-        content: [
-          {
-            type: 'text',
-            text: JSON.stringify({
-              success: false,
-              error: error.message
-            }, null, 2)
-          }
-        ],
-        isError: true
-      };
-    }
-  }
-
-  if (name === 'lfm_pause') {
-    try {
-      const player = args.player;
-      const room = args.room;
-
-      // Build command arguments
-      const cmdArgs = ['pause'];
-
-      if (player) {
-        cmdArgs.push('--player', player);
-      }
-
-      if (room) {
-        cmdArgs.push('--room', room);
-      }
-
-      const output = await executeLfmCommand(cmdArgs);
-
-      return {
-        content: [
-          {
-            type: 'text',
-            text: output || 'Playback paused'
-          }
-        ]
-      };
-    } catch (error) {
-      return {
-        content: [
-          {
-            type: 'text',
-            text: JSON.stringify({
-              success: false,
-              error: error.message
-            }, null, 2)
-          }
-        ],
-        isError: true
-      };
-    }
-  }
-
-  if (name === 'lfm_resume') {
-    try {
-      const player = args.player;
-      const room = args.room;
-
-      // Build command arguments
-      const cmdArgs = ['resume'];
-
-      if (player) {
-        cmdArgs.push('--player', player);
-      }
-
-      if (room) {
-        cmdArgs.push('--room', room);
-      }
-
-      const output = await executeLfmCommand(cmdArgs);
-
-      return {
-        content: [
-          {
-            type: 'text',
-            text: output || 'Playback resumed'
-          }
-        ]
-      };
-    } catch (error) {
-      return {
-        content: [
-          {
-            type: 'text',
-            text: JSON.stringify({
-              success: false,
-              error: error.message
-            }, null, 2)
-          }
-        ],
-        isError: true
-      };
-    }
-  }
-
-  if (name === 'lfm_skip') {
-    try {
-      const direction = args.direction || 'next';
-      const player = args.player;
-      const room = args.room;
-
-      // Build command arguments
-      const cmdArgs = ['skip'];
-
-      if (direction === 'previous') {
-        cmdArgs.push('--previous');
-      }
-
-      if (player) {
-        cmdArgs.push('--player', player);
-      }
-
-      if (room) {
-        cmdArgs.push('--room', room);
-      }
-
-      const output = await executeLfmCommand(cmdArgs);
-
-      return {
-        content: [
-          {
-            type: 'text',
-            text: output || `Skipped to ${direction} track`
-          }
-        ]
-      };
-    } catch (error) {
-      return {
-        content: [
-          {
-            type: 'text',
-            text: JSON.stringify({
-              success: false,
-              error: error.message
-            }, null, 2)
-          }
-        ],
-        isError: true
-      };
-    }
-  }
-
-  if (name === 'lfm_recent_tracks') {
-    try {
-      const limit = args.limit || 20;
-      const hours = args.hours;
-
-      // Build command arguments
-      const cmdArgs = ['recent', '--limit', limit.toString(), '--json'];
-
-      if (hours !== undefined) {
-        cmdArgs.push('--hours', hours.toString());
-      }
-
-      const output = await executeLfmCommand(cmdArgs);
-      const result = parseJsonOutput(output);
-
-      return {
-        content: [
-          {
-            type: 'text',
-            text: JSON.stringify({
-              success: result.success !== false,
-              tracks: result.tracks || [],
-              count: result.count || 0,
-              message: result.message
-            }, null, 2)
-          }
-        ]
-      };
-    } catch (error) {
-      return {
-        content: [
-          {
-            type: 'text',
-            text: JSON.stringify({
-              success: false,
-              error: error.message
-            }, null, 2)
-          }
-        ],
-        isError: true
-      };
-    }
-  }
-
-  // DISABLED: Spotify's /browse/new-releases API is broken (returns months-old albums)
-  // Keeping handler code for future alternative implementation
-  /*
-  if (name === 'lfm_new_releases') {
-    try {
-      const limit = args.limit || 50;
-
-      // Build command arguments
-      const cmdArgs = ['new-releases', '--limit', limit.toString(), '--json'];
-
-      const output = await executeLfmCommand(cmdArgs);
-      const result = parseJsonOutput(output);
-
-      return {
-        content: [
-          {
-            type: 'text',
-            text: JSON.stringify({
-              success: result.success !== false,
-              albums: result.albums || [],
-              total: result.total || 0,
-              source: result.source || 'spotify'
-            }, null, 2)
-          }
-        ]
-      };
-    } catch (error) {
-      return {
-        content: [
-          {
-            type: 'text',
-            text: JSON.stringify({
-              success: false,
-              error: error.message
-            }, null, 2)
-          }
-        ],
-        isError: true
-      };
-    }
-  }
-  */
-
-  throw new Error(`Unknown tool: ${name}`);
-});
-
-// Start the server
-=======
 // Start the server with stdio transport
->>>>>>> 2eca68a8
 async function main() {
   const server = createMcpServer();
   const transport = new StdioServerTransport();
